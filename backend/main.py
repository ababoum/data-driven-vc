import asyncio
import random
import uuid
from datetime import datetime
from typing import Dict
import os


from dotenv import load_dotenv
from fastapi import FastAPI, HTTPException
from fastapi.middleware.cors import CORSMiddleware
from starlette import status

from providers.harmonic.client import HarmonicClient
from qualitative.founders import qualify_founder

from models import DomainRequest, StepSummaryRequest, JobResponse, JobStatus
<<<<<<< HEAD
from dotenv import load_dotenv

load_dotenv("../.env", override=True)

OPENAI_API_KEY = os.getenv("OPENAI_API_KEY")
=======
from utils import get_gpt_summary
from workflow import WebsiteAnalysisWorkflow
>>>>>>> 3feadecd

# In-memory job store
jobs: Dict[str, JobStatus] = {}


load_dotenv()
app = FastAPI(title="Data Driven VC API")

app.add_middleware(
    CORSMiddleware,
    allow_origins=["*"],
    allow_credentials=True,
    allow_methods=["*"],
    allow_headers=["*"],
)

def format_step_data(step_data: dict) -> str:
    """Format step data into a readable text."""
    title = step_data.get("title", "Analysis Step")
    
    # Remove step number from the data to display
    data_to_display = {k: v for k, v in step_data.items() if k != "step"}
    
    # Create a formatted string with the step title and data
    formatted_text = f"{title}:\n"
    for key, value in data_to_display.items():
        formatted_key = key.replace('_', ' ').title()
        formatted_text += f"- {formatted_key}: {value}\n"
    
    return formatted_text

<<<<<<< HEAD
async def get_gpt_summary(text: str) -> str:
    """Get summary from ChatGPT."""
    try:
        #return api_key
        if not OPENAI_API_KEY:
            raise ValueError("OPENAI_API_KEY environment variable is not set")
            
        client = OpenAI(api_key=OPENAI_API_KEY)
        prompt = f"Explain this to me in details in markdown format by always keeping your answer objective and concise and by assuming I'm a VC who doesn't know anything about tech (Always try to comment on how it could be a pro or a con in the context of a future investment): {text}"
        
        response = await asyncio.to_thread(
            lambda: client.chat.completions.create(
                model="gpt-4o-mini",
                messages=[
                    {"role": "user", "content": prompt}
                ]
            )
        )
        
        return response.choices[0].message.content
    except Exception as e:
        print(f"Error calling ChatGPT API: {str(e)}")
        return f"Failed to generate summary: {str(e)}"
=======
>>>>>>> 3feadecd

async def process_domain(domain: str, job_id: str):
    try:
        harmonic_client = HarmonicClient()
        # Step 1: Competitors
        company = await harmonic_client.find_company(domain)
        competitors = await harmonic_client.get_competitors(domain)
        md_competitors = harmonic_client.format_companies_to_md(competitors)
        outliers_good, importance_good = harmonic_client.find_outliers(company, competitors, 0.2)
        outliers_bad, importance_bad = harmonic_client.find_outliers(company, competitors, 0.5)
        
        # Calculate performance based on whether the company is in outliers
        performance = -1  # Default performance
        if any(outlier.get('entity_urn') == company.get('entity_urn') for outlier in outliers_good):
            performance = 1
            performance_comment = "This company outperforms its competitors !"
            importance = importance_good
        elif any(outlier.get('entity_urn') == company.get('entity_urn') for outlier in outliers_bad):
            performance = 0
            performance_comment = "This company shows average performance compared to competitors"
            importance = importance_bad
        else:
            performance_comment = "This company underperforms compared to its competitors"
            importance = importance_bad
            
        # Format the importance metrics for display
        importance_md = ""
        for metric, value in sorted(importance.items(), key=lambda x: x[1], reverse=True):
            formatted_metric = metric.replace('_', ' ').title()
            importance_md += f"- **{formatted_metric}**: {value}% impact on the analysis\n"
            
        step_data = {
            "step": 1,
            "_title": "Competitors Analysis",
            "competitors": md_competitors,
            "overperformers": [company["name"] for company in outliers_good],
            "performance_comment": performance_comment,
            "importance_metrics": importance_md,
            "_performance": performance,
            "calculation_explanation": """The competitor analysis is performed using multiple data points and sophisticated algorithms:

1. Company Identification:
   - First, we identify direct and indirect competitors using the Harmonic API
   - Companies are matched based on industry, market segment, and business model

2. Performance Metrics:
   - Headcount growth rate and current size
   - Funding history and total raised amount
   - Market presence and geographic expansion
   - Customer base and market share

3. Outlier Detection:
   - We use an Isolation Forest algorithm to detect companies that significantly deviate from the norm
   - The algorithm considers multiple dimensions simultaneously
   - Companies in the top 20% are marked as overperformers (green)
   - Companies in the bottom 50% are marked as underperformers (red)
   - Others are considered average performers (yellow)

4. Final Score Calculation:
   - Each metric is weighted based on its importance (shown in Key Metrics Impact)
   - Growth metrics are given higher weight than absolute numbers
   - Recent performance is weighted more heavily than historical data"""
        }
        jobs[job_id].status = "Analyzing competitors..."
        jobs[job_id].current_step_data = step_data
        jobs[job_id].step_history.append(step_data)
        await asyncio.sleep(1)

        # Step 2: GitHub Analysis
        workflow = WebsiteAnalysisWorkflow(domain)

        jobs[job_id].status = "Analyzing GitHub..."
        report, performance = await workflow.generate_github_report()
        performance_comment = {
            1: "Strong repository activity and community engagement",
            0: "Average repository performance and community engagement",
            -1: "Weak repository activity and community engagement"
        }[performance]
        
        step_data = {
            "step": 2,
            "_title": "GitHub Metrics Analysis",
            "Metrics": report,
            "_performance": performance,
            "performance_comment": performance_comment,
            "calculation_explanation": """
1. **Stars Growth Rate**: Reflects repository **popularity** over time.  
2. **Forks Count**: Shows **external interest** in adapting or contributing to the code.  
3. **Commit Frequency**: Indicates **active development** and maintenance.  
4. **Contributors Count**: Highlights **team/community engagement**.  
5. **Issue Resolution Time**: Measures **responsiveness** to bugs and requests.  
            """
        }

        jobs[job_id].current_step_data = step_data
        jobs[job_id].step_history.append(step_data)
        await asyncio.sleep(1)

        # Step 3: Code Quality
        jobs[job_id].status = "Analyzing code quality..."
        report, performance = await workflow.generate_code_quality_report()
        performance_comment = {
            1: "Great code quality and documentation",
            0: "Average code quality and documentation",
            -1: "Weak code quality and documentation"
        }[performance]

        step_data = {
            "step": 3,
            "_title": "Code Quality Analysis",
            "Report": report,
            "_performance": performance,
            "performance_comment": performance_comment,
        }

        jobs[job_id].current_step_data = step_data
        jobs[job_id].step_history.append(step_data)
        await asyncio.sleep(1)

        # Step 4: Competitor Analysis
        
        founders = await harmonic_client.get_founders_from_company(company)
        founders_md = harmonic_client.format_founders_to_md(founders)
        founder_1_background = qualify_founder(company, founders[1], OPENAI_API_KEY)
        step_data = {
            "step": 4,
<<<<<<< HEAD
            "market_size": founders_md,
            "competitors": str(founder_1_background),
=======
            "_title": "TODO",
            "market_size": f"${random.randint(1, 100)}B",
            "competitors": random.randint(5, 20),
>>>>>>> 3feadecd
            "market_growth": f"{random.randint(5, 30)}% YoY"
        }
        jobs[job_id].status = "Analyzing market position..."
        jobs[job_id].current_step_data = step_data
        jobs[job_id].step_history.append(step_data)
        await asyncio.sleep(1)

        # Step 5: Key People
        step_data = {
            "step": 5,
            "_title": "TODO",
            "market_size": f"${random.randint(1, 100)}B",
            "competitors": founder_1_background,
            "market_growth": f"{random.randint(5, 30)}% YoY"
        }
        jobs[job_id].status = "Analyzing market position..."
        jobs[job_id].current_step_data = step_data
        jobs[job_id].step_history.append(step_data)
        await asyncio.sleep(1)

        # Step 6: Market analysis
        step_data = {
            "step": 6,
            "_title": "TODO",
            "market_size": f"${random.randint(1, 100)}B",
            "competitors": random.randint(5, 20),
            "market_growth": f"{random.randint(5, 30)}% YoY"
        }
        jobs[job_id].status = "Analyzing market position..."
        jobs[job_id].current_step_data = step_data
        jobs[job_id].step_history.append(step_data)
        await asyncio.sleep(1)

        # Step 7: Financial assessment
        step_data = {
            "step": 7,
            "_title": "TODO",
            "revenue_range": f"${random.randint(1, 50)}M - ${random.randint(51, 100)}M",
            "funding_rounds": random.randint(1, 5),
            "burn_rate": f"${random.randint(100, 999)}K/month"
        }
        jobs[job_id].status = "Evaluating financial metrics..."
        jobs[job_id].current_step_data = step_data
        jobs[job_id].step_history.append(step_data)
        await asyncio.sleep(1)

        # Step 8: Team analysis
        step_data = {
            "step": 8,
            "_title": "TODO",
            "team_size": random.randint(10, 200),
            "key_executives": random.randint(3, 8),
            "technical_ratio": f"{random.randint(40, 80)}%"
        }
        jobs[job_id].status = "Analyzing team composition..."
        jobs[job_id].current_step_data = step_data
        jobs[job_id].step_history.append(step_data)
        await asyncio.sleep(1)

        # Step 9: Technology stack
        step_data = {
            "step": 9,
            "_title": "TODO",
            "tech_stack_count": random.randint(5, 15),
            "main_languages": random.randint(3, 8),
            "infrastructure": random.choice(["AWS", "GCP", "Azure", "Hybrid"])
        }
        jobs[job_id].status = "Evaluating technology stack..."
        jobs[job_id].current_step_data = step_data
        jobs[job_id].step_history.append(step_data)
        await asyncio.sleep(1)

        # Step 10: Growth metrics
        step_data = {
            "step": 10,
            "_title": "TODO",
            "user_growth": f"{random.randint(10, 100)}%",
            "mrr_growth": f"{random.randint(5, 50)}%",
            "retention": f"{random.randint(70, 95)}%"
        }
        jobs[job_id].status = "Calculating growth metrics..."
        jobs[job_id].current_step_data = step_data
        jobs[job_id].step_history.append(step_data)
        await asyncio.sleep(1)

        # Step 11: Risk assessment
        step_data = {
            "step": 11,
            "_title": "TODO",
            "risk_score": random.randint(1, 100),
            "key_risks": random.randint(2, 5),
            "mitigation_strategies": random.randint(3, 6)
        }
        jobs[job_id].status = "Performing risk assessment..."
        jobs[job_id].current_step_data = step_data
        jobs[job_id].step_history.append(step_data)
        await asyncio.sleep(1)

        # Step 12: Market sentiment
        step_data = {
            "step": 12,
            "_title": "TODO",
            "sentiment_score": random.randint(1, 100),
            "news_mentions": random.randint(10, 1000),
            "social_reach": f"{random.randint(1000, 999999)}+"
        }
        jobs[job_id].status = "Analyzing market sentiment..."
        jobs[job_id].current_step_data = step_data
        jobs[job_id].step_history.append(step_data)
        await asyncio.sleep(1)

        # Step 13: Competitive analysis
        step_data = {
            "step": 13,
            "market_position": random.choice(["Leader", "Challenger", "Follower", "Niche Player"]),
            "competitive_advantages": random.randint(2, 5),
            "market_share": f"{random.randint(1, 30)}%"
        }
        jobs[job_id].status = "Evaluating competitive position..."
        jobs[job_id].current_step_data = step_data
        jobs[job_id].step_history.append(step_data)
        await asyncio.sleep(1)

        # Step 14: Final scoring
        potential_levels = ["Very High", "High", "Medium", "Low"]
        market_sizes = ["$100M+", "$500M+", "$1B+", "$10B+"]
        
        step_data = {
            "step": 14,
            "_title": "TODO",
            "final_score": random.randint(60, 100),
            "investment_recommendation": random.choice(["Strong Buy", "Buy", "Hold", "Watch"])
        }
        jobs[job_id].status = "Generating final report..."
        jobs[job_id].current_step_data = step_data
        jobs[job_id].step_history.append(step_data)
        await asyncio.sleep(1)

        # Set final result
        jobs[job_id].result = {
            "domain": domain,
            "analyzed_at": datetime.now().isoformat(),
            "metrics": {
                "score": jobs[job_id].current_step_data["final_score"],
                "potential": random.choice(potential_levels),
                "market_size": random.choice(market_sizes),
                "company_age": jobs[job_id].step_history[0]["company_age"],
                "market_position": jobs[job_id].step_history[12]["market_position"],
                "recommendation": jobs[job_id].current_step_data["investment_recommendation"]
            }
        }
        jobs[job_id].completed = True
    except Exception as e:
        jobs[job_id].status = f"Error: {str(e)}"
        jobs[job_id].completed = True
        raise e


@app.post("/summarize-step")
async def summarize_step(request: StepSummaryRequest):
    # Format the step data into readable text
    formatted_text = format_step_data(request.step_data)
    summary = await get_gpt_summary(formatted_text)
    return {"summary": summary}


@app.get("/")
async def root():
    return {"message": "Welcome to Data Driven VC API"}


@app.post("/analyze-domain", response_model=JobResponse)
async def analyze_domain(request: DomainRequest):
    job_id = str(uuid.uuid4())
    jobs[job_id] = JobStatus(status="Initializing analysis...")
    # Start background task
    asyncio.create_task(process_domain(request.domain, job_id))
    return JobResponse(job_id=job_id)


@app.get("/job/{job_id}", response_model=JobStatus)
async def get_job_status(job_id: str):
    if job_id not in jobs:
        raise HTTPException(status_code=status.HTTP_404_NOT_FOUND, detail="Job not found")
    return jobs[job_id]<|MERGE_RESOLUTION|>--- conflicted
+++ resolved
@@ -15,16 +15,13 @@
 from qualitative.founders import qualify_founder
 
 from models import DomainRequest, StepSummaryRequest, JobResponse, JobStatus
-<<<<<<< HEAD
 from dotenv import load_dotenv
 
 load_dotenv("../.env", override=True)
 
 OPENAI_API_KEY = os.getenv("OPENAI_API_KEY")
-=======
 from utils import get_gpt_summary
 from workflow import WebsiteAnalysisWorkflow
->>>>>>> 3feadecd
 
 # In-memory job store
 jobs: Dict[str, JobStatus] = {}
@@ -56,32 +53,29 @@
     
     return formatted_text
 
-<<<<<<< HEAD
-async def get_gpt_summary(text: str) -> str:
-    """Get summary from ChatGPT."""
-    try:
-        #return api_key
-        if not OPENAI_API_KEY:
-            raise ValueError("OPENAI_API_KEY environment variable is not set")
-            
-        client = OpenAI(api_key=OPENAI_API_KEY)
-        prompt = f"Explain this to me in details in markdown format by always keeping your answer objective and concise and by assuming I'm a VC who doesn't know anything about tech (Always try to comment on how it could be a pro or a con in the context of a future investment): {text}"
-        
-        response = await asyncio.to_thread(
-            lambda: client.chat.completions.create(
-                model="gpt-4o-mini",
-                messages=[
-                    {"role": "user", "content": prompt}
-                ]
-            )
-        )
-        
-        return response.choices[0].message.content
-    except Exception as e:
-        print(f"Error calling ChatGPT API: {str(e)}")
-        return f"Failed to generate summary: {str(e)}"
-=======
->>>>>>> 3feadecd
+#async def get_gpt_summary(text: str) -> str:
+#    """Get summary from ChatGPT."""
+#    try:
+#        #return api_key
+#        if not OPENAI_API_KEY:
+#            raise ValueError("OPENAI_API_KEY environment variable is not set")
+#            
+#        client = OpenAI(api_key=OPENAI_API_KEY)
+#        prompt = f"Explain this to me in details in markdown format by always keeping your answer objective and concise and by assuming I'm a VC who doesn't know anything about tech (Always try to comment on how it could be a pro or a con in the context of a future investment): {text}"
+#        
+#        response = await asyncio.to_thread(
+#            lambda: client.chat.completions.create(
+#                model="gpt-4o-mini",
+#                messages=[
+#                    {"role": "user", "content": prompt}
+#                ]
+#            )
+#        )
+#        
+#        return response.choices[0].message.content
+#    except Exception as e:
+#        print(f"Error calling ChatGPT API: {str(e)}")
+#        return f"Failed to generate summary: {str(e)}"
 
 async def process_domain(domain: str, job_id: str):
     try:
@@ -208,14 +202,8 @@
         founder_1_background = qualify_founder(company, founders[1], OPENAI_API_KEY)
         step_data = {
             "step": 4,
-<<<<<<< HEAD
             "market_size": founders_md,
             "competitors": str(founder_1_background),
-=======
-            "_title": "TODO",
-            "market_size": f"${random.randint(1, 100)}B",
-            "competitors": random.randint(5, 20),
->>>>>>> 3feadecd
             "market_growth": f"{random.randint(5, 30)}% YoY"
         }
         jobs[job_id].status = "Analyzing market position..."
