--- conflicted
+++ resolved
@@ -1,11 +1,13 @@
 import json
 import os
 
-<<<<<<< HEAD
+import dotenv
+from openai import AsyncOpenAI
+
+from providers.harmonic import HarmonicClient
+from providers.predictleads.client import PredictleadsClient
+
 dotenv.load_dotenv()
-PL_AUTH_KEY = os.getenv("PL_AUTH_KEY")
-PL_AUTH_TOKEN = os.getenv("PL_AUTH_TOKEN")
-HARMONIC_API_KEY = os.getenv("HARMONIC_API_KEY")
 OPENAI_API_KEY = os.getenv("OPENAI_API_KEY")
 
 
@@ -70,22 +72,23 @@
     else:
         response.raise_for_status()
 
-=======
-import dotenv
-from openai import AsyncOpenAI
->>>>>>> 7bc87901
 
-from providers.harmonic import HarmonicClient
-from providers.predictleads.client import PredictleadsClient
+def oa_sum_technologies(techs: list):
 
-dotenv.load_dotenv()
-OPENAI_API_KEY = os.getenv("OPENAI_API_KEY")
+    url = "https://api.openai.com/v1/chat/completions"
 
+    headers = {
+        "Content-Type": "application/json",
+        "Authorization": f"Bearer {OPENAI_API_KEY}"
+    }
 
-async def oa_sum_technologies(techs: list):
-    response = await AsyncOpenAI().chat.completions.create(
-        model="gpt-4o-mini",
-        messages=[
+    data = {
+        "model": "gpt-3.5-turbo",
+        "messages": [
+#async def oa_sum_technologies(techs: list):
+#    response = await AsyncOpenAI().chat.completions.create(
+#        model="gpt-4o-mini",
+#        messages=[
             {
                 "role": "system",
                 "content": "You are a helpful assistant, that knows a lot of technologies used by startups."
